--- conflicted
+++ resolved
@@ -392,8 +392,8 @@
 
 				if (tok == "color") {
 					if (!g.color.empty())
-						other_error(linec, "duplicate color");
-					g.color = next_token(f, linec);
+						lex.other_error("duplicate color");
+					g.color = lex.next_token();
 					continue;
 				}
 
@@ -407,13 +407,8 @@
 				if (tok == "endgeometry")
 					break;
 
-<<<<<<< HEAD
 				lex.syntax_error("'default', 'points', 'lines', 'triangles', 'point', "
-						"'radius', 'resolution_x', 'resolution_y', 'tag', or 'endgeometry'");
-=======
-				syntax_error(linec, tok, "'default', 'points', 'lines', 'triangles', 'point', "
 						"'radius', 'resolution_x', 'resolution_y', 'color', 'tag', or 'endgeometry'");
->>>>>>> 257b400d
 			}
 
 			if (mode == "default")
@@ -510,7 +505,6 @@
 	orthomes_options_t options;
 	FILE *f_out = stdout;
 	FILE *f_in = stdin;
-	int linec = 1;
 
 	int opt;
 	while ((opt = getopt(argc, argv, "vo:f:ps:i:")) != -1)
